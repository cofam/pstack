#include <iostream>
#include <libpstack/elf.h>
#include <libpstack/dwarf.h>
#include <libpstack/proc.h>

CoreProcess::CoreProcess(
        std::shared_ptr<ElfObject> exe,
        std::shared_ptr<ElfObject> core,
        const PathReplacementList &pathReplacements_)
    : Process(exe, std::make_shared<CoreReader>(this), pathReplacements_)
    , coreImage(core)
{
}

void
CoreProcess::load()
{
#ifdef __linux__
    /* Find the linux-gate VDSO, and treat as an ELF file */
    for (auto note : coreImage->notes) {
       if (note.name() == "CORE" && note.type() == NT_AUXV) {
           processAUXV(note.data(), note.size());
           break;
       }
    }
#endif
    Process::load();
}

std::string CoreReader::describe() const
{
    return p->coreImage->io->describe();
}

static size_t
readFromHdr(std::shared_ptr<ElfObject> obj, const Elf_Phdr *hdr, Elf_Off addr, char *ptr, Elf_Off size, Elf_Off *toClear)
{
    Elf_Off rv, off = addr - hdr->p_vaddr; // offset in header of our ptr.
    if (off < hdr->p_filesz) {
        // some of the data is in the file: read min of what we need and // that.
        Elf_Off fileSize = std::min(hdr->p_filesz - off, size);
        rv = obj->io->read(hdr->p_offset + off, fileSize, ptr);
        if (rv != fileSize)
            throw Exception() << "unexpected short read in core file";
        off += rv;
        size -= rv;
    } else {
        rv = 0;
    }
    if (toClear)
        *toClear = std::max(
            *toClear > rv
                ? *toClear - rv
                : 0,
            size != 0 && off < hdr->p_memsz
                ?  std::min(size, hdr->p_memsz - off)
                : 0);
    return rv;
}

size_t
CoreReader::read(off_t remoteAddr, size_t size, char *ptr) const
{
    Elf_Off start = remoteAddr;
    while (size) {
        auto obj = p->coreImage;

        Elf_Off zeroes = 0;
        // Locate "remoteAddr" in the core file
        auto hdr = obj->findHeaderForAddress(remoteAddr);
        if (hdr) {
            // The start address appears in the core (or is defaulted from it)
            size_t rc = readFromHdr(obj, hdr, remoteAddr, ptr, size, &zeroes);
            remoteAddr += rc;
            ptr += rc;
            size -= rc;
            if (rc && zeroes == 0) // we got some data from the header, and there's nothing to default
                continue;
        }

        // Either no data in core, or it was incomplete to this point: search loaded objects.
        hdr = 0;
        obj.reset();
        Elf_Off reloc;
        for (auto i = p->objects.begin(); i != p->objects.end(); ++i) {
            hdr = i->object->findHeaderForAddress(remoteAddr - i->reloc);
            if (hdr) {
                obj = i->object;
                reloc = i->reloc;
                break;
            }
        }

        if (hdr) {
            // header in an object - try reading from here.
            size_t rc = readFromHdr(obj, hdr, remoteAddr - reloc, ptr, size, &zeroes);
            remoteAddr += rc;
            ptr += rc;
            size -= rc;
        }

        // At this point, we have copied any real data, and "zeroes" reflects
        // the amount we can default to zero.
        memset(ptr, 0, zeroes);
        size -= zeroes;
        remoteAddr += zeroes;
        ptr += zeroes;

        if (hdr == 0 && zeroes == 0) // Nothing from core, objects, or defaulted. We're stuck.
            break;
    }
    return remoteAddr - start;
}

CoreReader::CoreReader(CoreProcess *p_) : p(p_) { }

<<<<<<< HEAD
struct RegCallback {
    lwpid_t pid;
    CoreRegisters *reg;
    NoteIter operator()(const char *name, u_int32_t type, const void *data, size_t) const {
        const prstatus_t *prstatus = (const prstatus_t *)data;
=======
bool
CoreProcess::getRegs(lwpid_t pid, CoreRegisters *reg)
{
   for (auto note : coreImage->notes) {
        const prstatus_t *prstatus = (const prstatus_t *)note.data();
>>>>>>> f2bc3ddb
#ifdef NT_PRSTATUS
        if (note.name() == "CORE" && note.type() == NT_PRSTATUS && prstatus->pr_pid == pid) {
            memcpy(reg, (const DwarfRegisters *)&prstatus->pr_reg, sizeof(*reg));
            return true;
        }
#endif
   }
   return false;
}

void
CoreProcess::resume(pid_t)
{
    // can't resume post-mortem debugger.
}

void
CoreProcess::stop(lwpid_t)
{
    // can't stop a dead process.
}

<<<<<<< HEAD
struct PidCallback {
    mutable pid_t pid;
    NoteIter operator()(const char *name, u_int32_t type, const void *data, size_t) const {
#ifdef NT_PRSTATUS
        if (strcmp(name, "CORE") == 0 && type == NT_PRSTATUS) {
            const prstatus_t *status = (const prstatus_t *)data;
            pid = status->pr_pid;
            return NOTE_DONE;
        }
#endif
        return NOTE_CONTIN;
    }
};




=======
>>>>>>> f2bc3ddb
pid_t
CoreProcess::getPID() const
{
    for (auto note : coreImage->notes) {
        if (note.name() == "CORE" && note.type() == NT_PRSTATUS) {
            const prstatus_t *status = (const prstatus_t *)note.data();
            return status->pr_pid;
        }
    }
    return -1;
}<|MERGE_RESOLUTION|>--- conflicted
+++ resolved
@@ -114,19 +114,11 @@
 
 CoreReader::CoreReader(CoreProcess *p_) : p(p_) { }
 
-<<<<<<< HEAD
-struct RegCallback {
-    lwpid_t pid;
-    CoreRegisters *reg;
-    NoteIter operator()(const char *name, u_int32_t type, const void *data, size_t) const {
-        const prstatus_t *prstatus = (const prstatus_t *)data;
-=======
 bool
 CoreProcess::getRegs(lwpid_t pid, CoreRegisters *reg)
 {
    for (auto note : coreImage->notes) {
         const prstatus_t *prstatus = (const prstatus_t *)note.data();
->>>>>>> f2bc3ddb
 #ifdef NT_PRSTATUS
         if (note.name() == "CORE" && note.type() == NT_PRSTATUS && prstatus->pr_pid == pid) {
             memcpy(reg, (const DwarfRegisters *)&prstatus->pr_reg, sizeof(*reg));
@@ -149,26 +141,6 @@
     // can't stop a dead process.
 }
 
-<<<<<<< HEAD
-struct PidCallback {
-    mutable pid_t pid;
-    NoteIter operator()(const char *name, u_int32_t type, const void *data, size_t) const {
-#ifdef NT_PRSTATUS
-        if (strcmp(name, "CORE") == 0 && type == NT_PRSTATUS) {
-            const prstatus_t *status = (const prstatus_t *)data;
-            pid = status->pr_pid;
-            return NOTE_DONE;
-        }
-#endif
-        return NOTE_CONTIN;
-    }
-};
-
-
-
-
-=======
->>>>>>> f2bc3ddb
 pid_t
 CoreProcess::getPID() const
 {
